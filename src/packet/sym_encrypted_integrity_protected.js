// GPG4Browsers - An OpenPGP implementation in javascript
// Copyright (C) 2011 Recurity Labs GmbH
// 
// This library is free software; you can redistribute it and/or
// modify it under the terms of the GNU Lesser General Public
// License as published by the Free Software Foundation; either
// version 2.1 of the License, or (at your option) any later version.
// 
// This library is distributed in the hope that it will be useful,
// but WITHOUT ANY WARRANTY; without even the implied warranty of
// MERCHANTABILITY or FITNESS FOR A PARTICULAR PURPOSE.  See the GNU
// Lesser General Public License for more details.
// 
// You should have received a copy of the GNU Lesser General Public
// License along with this library; if not, write to the Free Software
// Foundation, Inc., 51 Franklin Street, Fifth Floor, Boston, MA  02110-1301  USA

/**
 * Implementation of the Sym. Encrypted Integrity Protected Data
 * Packet (Tag 18)<br/>
 * <br/>
 * RFC4880 5.13: The Symmetrically Encrypted Integrity Protected Data packet is
 * a variant of the Symmetrically Encrypted Data packet. It is a new feature
 * created for OpenPGP that addresses the problem of detecting a modification to
 * encrypted data. It is used in combination with a Modification Detection Code
 * packet.
 * @requires crypto
 * @requires util
 * @module packet/sym_encrypted_integrity_protected
 */

var util = require('../util'),
  crypto = require('../crypto');

/**
 * @constructor
 */
module.exports = function sym_encrypted_integrity_protected() {
  /** The encrypted payload. */
  this.encrypted = null; // string
  /**
   * If after decrypting the packet this is set to true,
   * a modification has been detected and thus the contents
   * should be discarded.
   * @type {Boolean}
   */
  this.modification = false;
  this.packets = null;


  this.read = function (bytes) {
    // - A one-octet version number. The only currently defined value is 1.
    var version = bytes.charCodeAt(0);

    if (version != 1) {
      throw new Error('Invalid packet version.');
    }

    // - Encrypted data, the output of the selected symmetric-key cipher
    //   operating in Cipher Feedback mode with shift amount equal to the
    //   block size of the cipher (CFB-n where n is the block size).
    this.encrypted = bytes.substr(1);
  };

  this.write = function () {

    // 1 = Version
    return String.fromCharCode(1) + this.encrypted;
  };

<<<<<<< HEAD
  this.encrypt = function(sessionKeyAlgorithm, key) {
    var bytes = this.packets.write();
=======
  this.encrypt = function (sessionKeyAlgorithm, key) {
    var bytes = this.packets.write()
>>>>>>> 57cd2cd7

    var prefixrandom = crypto.getPrefixRandom(sessionKeyAlgorithm);
    var prefix = prefixrandom + prefixrandom.charAt(prefixrandom.length - 2) + prefixrandom.charAt(prefixrandom.length -
      1);

    var tohash = bytes;


    // Modification detection code packet.
    tohash += String.fromCharCode(0xD3);
    tohash += String.fromCharCode(0x14);


    tohash += crypto.hash.sha1(prefix + tohash);


    this.encrypted = crypto.cfb.encrypt(prefixrandom,
      sessionKeyAlgorithm, tohash, key, false).substring(0,
      prefix.length + tohash.length);
  };

  /**
   * Decrypts the encrypted data contained in this object read_packet must
   * have been called before
   * 
   * @param {Integer} sessionKeyAlgorithm
   *            The selected symmetric encryption algorithm to be used
   * @param {String} key The key of cipher blocksize length to be used
   * @return {String} The decrypted data of this packet
   */
  this.decrypt = function (sessionKeyAlgorithm, key) {
    var decrypted = crypto.cfb.decrypt(
      sessionKeyAlgorithm, key, this.encrypted, false);


    // there must be a modification detection code packet as the
    // last packet and everything gets hashed except the hash itself
    this.hash = crypto.hash.sha1(
      crypto.cfb.mdc(sessionKeyAlgorithm, key, this.encrypted) + decrypted.substring(0, decrypted.length - 20));


    var mdc = decrypted.substr(decrypted.length - 20, 20);

    if (this.hash != mdc) {
      throw new Error('Modification detected.');
    } else
      this.packets.read(decrypted.substr(0, decrypted.length - 22));
  };
};<|MERGE_RESOLUTION|>--- conflicted
+++ resolved
@@ -68,13 +68,8 @@
     return String.fromCharCode(1) + this.encrypted;
   };
 
-<<<<<<< HEAD
-  this.encrypt = function(sessionKeyAlgorithm, key) {
+  this.encrypt = function (sessionKeyAlgorithm, key) {
     var bytes = this.packets.write();
-=======
-  this.encrypt = function (sessionKeyAlgorithm, key) {
-    var bytes = this.packets.write()
->>>>>>> 57cd2cd7
 
     var prefixrandom = crypto.getPrefixRandom(sessionKeyAlgorithm);
     var prefix = prefixrandom + prefixrandom.charAt(prefixrandom.length - 2) + prefixrandom.charAt(prefixrandom.length -
