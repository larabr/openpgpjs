--- conflicted
+++ resolved
@@ -195,15 +195,8 @@
       // subpacket body.
       this.signatureData = bytes.substr(0, i);
 
-<<<<<<< HEAD
-        break;
-      default:
-        throw new Error('Version ' + version + ' of the signature is unsupported.');
-    }
-=======
       // unhashed subpackets
       i += subpackets.call(this, bytes.substr(i), false);
->>>>>>> 0cd56ef4
 
       break;
     default:
@@ -369,217 +362,6 @@
   return result;
 };
 
-<<<<<<< HEAD
-    // The leftwost bit denotes a "critical" packet, but we ignore it.
-    var type = bytes.charCodeAt(mypos++) & 0x7F;
-    var seconds;
-
-    // subpacket type
-    switch (type) {
-      case 2:
-        // Signature Creation Time
-        this.created = util.readDate(bytes.substr(mypos));
-        break;
-      case 3:
-        // Signature Expiration Time in seconds
-        seconds = util.readNumber(bytes.substr(mypos));
-
-        this.signatureNeverExpires = seconds === 0;
-        this.signatureExpirationTime = seconds;
-
-        break;
-      case 4:
-        // Exportable Certification
-        this.exportable = bytes.charCodeAt(mypos++) == 1;
-        break;
-      case 5:
-        // Trust Signature
-        this.trustLevel = bytes.charCodeAt(mypos++);
-        this.trustAmount = bytes.charCodeAt(mypos++);
-        break;
-      case 6:
-        // Regular Expression
-        this.regularExpression = bytes.substr(mypos);
-        break;
-      case 7:
-        // Revocable
-        this.revocable = bytes.charCodeAt(mypos++) == 1;
-        break;
-      case 9:
-        // Key Expiration Time in seconds
-        seconds = util.readNumber(bytes.substr(mypos));
-
-        this.keyExpirationTime = seconds;
-        this.keyNeverExpires = seconds === 0;
-
-        break;
-      case 11:
-        // Preferred Symmetric Algorithms
-        this.preferredSymmetricAlgorithms = [];
-
-        while (mypos != bytes.length) {
-          this.preferredSymmetricAlgorithms.push(bytes.charCodeAt(mypos++));
-        }
-
-        break;
-      case 12:
-        // Revocation Key
-        // (1 octet of class, 1 octet of public-key algorithm ID, 20
-        // octets of
-        // fingerprint)
-        this.revocationKeyClass = bytes.charCodeAt(mypos++);
-        this.revocationKeyAlgorithm = bytes.charCodeAt(mypos++);
-        this.revocationKeyFingerprint = bytes.substr(mypos, 20);
-        break;
-
-      case 16:
-        // Issuer
-        this.issuerKeyId.read(bytes.substr(mypos));
-        break;
-
-      case 20:
-        // Notation Data
-        // We don't know how to handle anything but a text flagged data.
-        if (bytes.charCodeAt(mypos) == 0x80) {
-
-          // We extract key/value tuple from the byte stream.
-          mypos += 4;
-          var m = util.readNumber(bytes.substr(mypos, 2));
-          mypos += 2;
-          var n = util.readNumber(bytes.substr(mypos, 2));
-          mypos += 2;
-
-          var name = bytes.substr(mypos, m),
-            value = bytes.substr(mypos + m, n);
-
-          this.notation = this.notation || {};
-          this.notation[name] = value;
-        } else throw new Error("Unsupported notation flag.");
-        break;
-      case 21:
-        // Preferred Hash Algorithms
-        read_array.call(this, 'preferredHashAlgorithms', bytes.substr(mypos));
-        break;
-      case 22:
-        // Preferred Compression Algorithms
-        read_array.call(this, 'preferredCompressionAlgorithms ', bytes.substr(mypos));
-        break;
-      case 23:
-        // Key Server Preferences
-        read_array.call(this, 'keyServerPreferencess', bytes.substr(mypos));
-        break;
-      case 24:
-        // Preferred Key Server
-        this.preferredKeyServer = bytes.substr(mypos);
-        break;
-      case 25:
-        // Primary User ID
-        this.isPrimaryUserID = bytes[mypos++] !== 0;
-        break;
-      case 26:
-        // Policy URI
-        this.policyURI = bytes.substr(mypos);
-        break;
-      case 27:
-        // Key Flags
-        read_array.call(this, 'keyFlags', bytes.substr(mypos));
-        break;
-      case 28:
-        // Signer's User ID
-        this.signersUserId += bytes.substr(mypos);
-        break;
-      case 29:
-        // Reason for Revocation
-        this.reasonForRevocationFlag = bytes.charCodeAt(mypos++);
-        this.reasonForRevocationString = bytes.substr(mypos);
-        break;
-      case 30:
-        // Features
-        read_array.call(this, 'features', bytes.substr(mypos));
-        break;
-      case 31:
-        // Signature Target
-        // (1 octet public-key algorithm, 1 octet hash algorithm, N octets hash)
-        this.signatureTargetPublicKeyAlgorithm = bytes.charCodeAt(mypos++);
-        this.signatureTargetHashAlgorithm = bytes.charCodeAt(mypos++);
-
-        var len = crypto.getHashByteLength(this.signatureTargetHashAlgorithm);
-
-        this.signatureTargetHash = bytes.substr(mypos, len);
-        break;
-      case 32:
-        // Embedded Signature
-        this.embeddedSignature = new signature();
-        this.embeddedSignature.read(bytes.substr(mypos));
-        break;
-      default:
-        throw new Error("Unknown signature subpacket type " + type + " @:" + mypos);
-    }
-  };
-
-  // Produces data to produce signature on
-  this.toSign = function (type, data) {
-    var t = enums.signature;
-
-    switch (type) {
-      case t.binary:
-      case t.text:
-        return data.getBytes();
-
-      case t.standalone:
-        return '';
-
-      case t.cert_generic:
-      case t.cert_persona:
-      case t.cert_casual:
-      case t.cert_positive:
-      case t.cert_revocation:
-        var packet, tag;
-
-        if (data.userid !== undefined) {
-          tag = 0xB4;
-          packet = data.userid;
-        } else if (data.userattribute !== undefined) {
-          tag = 0xD1;
-          packet = data.userattribute;
-        } else throw new Error('Either a userid or userattribute packet needs to be ' +
-            'supplied for certification.');
-
-        var bytes = packet.write();
-
-        if (this.version == 4) {
-          return this.toSign(t.key, data) +
-          String.fromCharCode(tag) +
-          util.writeNumber(bytes.length, 4) +
-          bytes; 
-        } else if (this.version == 3) {
-          return this.toSign(t.key, data) +
-          bytes;
-        }
-        break;
-
-      case t.subkey_binding:
-      case t.key_binding:
-        return this.toSign(t.key, data) + this.toSign(t.key, {
-          key: data.bind
-        });
-
-      case t.key:
-        if (data.key === undefined)
-          throw new Error('Key packet is required for this sigtature.');
-
-        return data.key.writeOld();
-
-      case t.key_revocation:
-      case t.subkey_revocation:
-        return this.toSign(t.key, data);
-      case t.timestamp:
-        return '';
-      case t.third_party:
-        throw new Error('Not implemented');
-      default:
-        throw new Error('Unknown signature type.');
-=======
 /**
  * creates a string representation of a sub signature packet (See {@link http://tools.ietf.org/html/rfc4880#section-5.2.3.1|RFC 4880 5.2.3.1})
  * @param {Integer} type subpacket signature type. Signature types as described
@@ -605,9 +387,8 @@
 
     for (var i = 0; i &lt; bytes.length; i++) {
       this[prop].push(bytes.charCodeAt(i));
->>>>>>> 0cd56ef4
     }
-  };
+  }
 
   // The leftwost bit denotes a "critical" packet, but we ignore it.
   var type = bytes.charCodeAt(mypos++) & 0x7F;
@@ -660,18 +441,6 @@
         this.preferredSymmetricAlgorithms.push(bytes.charCodeAt(mypos++));
       }
 
-<<<<<<< HEAD
-  this.calculateTrailer = function () {
-    // calculating the trailer
-    var trailer = '';
-    // V3 signatures don't have a trailer
-    if (this.version == 3) return trailer;
-    trailer += String.fromCharCode(4); // Version
-    trailer += String.fromCharCode(0xFF);
-    trailer += util.writeNumber(this.signatureData.length, 4);
-    return trailer;
-  };
-=======
       break;
     case 12:
       // Revocation Key
@@ -832,7 +601,6 @@
       throw new Error('Unknown signature type.');
   }
 };
->>>>>>> 0cd56ef4
 
 
 Signature.prototype.calculateTrailer = function () {
@@ -847,23 +615,6 @@
 };
 
 
-<<<<<<< HEAD
-    return this.verified;
-  };
-
-  /**
-   * Verifies signature expiration date
-   * @return {Boolean} true if expired
-   */
-  this.isExpired = function () {
-    if (!this.signatureNeverExpires) {
-      return Date.now() > (this.created.getTime() + this.signatureExpirationTime*1000);
-    }
-    return false;
-  };
-};
-
-=======
 /**
  * verifys the signature packet. Note: not signature types are implemented
  * @param {String|Object} data data which on the signature applies
@@ -914,7 +665,6 @@
   }
   return false;
 };
->>>>>>> 0cd56ef4
 </code></pre>
         </article>
     </section>
@@ -925,17 +675,13 @@
 </div>
 
 <nav>
-    <h2><a href="index.html">Index</a></h2><h3>Modules</h3><ul><li><a href="module-armor.html">armor</a></li><li><a href="module-cleartext.html">cleartext</a></li><li><a href="module-config.html">config</a></li><li><a href="config.html">config/config</a></li><li><a href="localStorage.html">config/localStorage</a></li><li><a href="module-crypto.html">crypto</a></li><li><a href="cfb.html">crypto/cfb</a></li><li><a href="cipher.html">crypto/cipher</a></li><li><a href="aes.html">crypto/cipher/aes</a></li><li><a href="blowfish.html">crypto/cipher/blowfish</a></li><li><a href="cast5.html">crypto/cipher/cast5</a></li><li><a href="des.html">crypto/cipher/des</a></li><li><a href="twofish.html">crypto/cipher/twofish</a></li><li><a href="crypto.html">crypto/crypto</a></li><li><a href="hash.html">crypto/hash</a></li><li><a href="md5.html">crypto/hash/md5</a></li><li><a href="ripe-md.html">crypto/hash/ripe-md</a></li><li><a href="sha.html">crypto/hash/sha</a></li><li><a href="pkcs1.html">crypto/pkcs1</a></li><li><a href="public_key.html">crypto/public_key</a></li><li><a href="dsa.html">crypto/public_key/dsa</a></li><li><a href="elgamal.html">crypto/public_key/elgamal</a></li><li><a href="jsbn.html">crypto/public_key/jsbn</a></li><li><a href="rsa.html">crypto/public_key/rsa</a></li><li><a href="random.html">crypto/random</a></li><li><a href="signature.html">crypto/signature</a></li><li><a href="armor.html">encoding/armor</a></li><li><a href="base64.html">encoding/base64</a></li><li><a href="module-enums.html">enums</a></li><li><a href="module-key.html">key</a></li><li><a href="module-keyid.html">keyid</a></li><li><a href="keyring.html">keyring/keyring</a></li><li><a href="localstore.html">keyring/localstore</a></li><li><a href="module-message.html">message</a></li><li><a href="module-mpi.html">mpi</a></li><li><a href="module-openpgp.html">openpgp</a></li><li><a href="module-packet.html">packet</a></li><li><a href="compressed.html">packet/compressed</a></li><li><a href="literal.html">packet/literal</a></li><li><a href="marker.html">packet/marker</a></li><li><a href="one_pass_signature.html">packet/one_pass_signature</a></li><li><a href="packet.html">packet/packet</a></li><li><a href="packetlist.html">packet/packetlist</a></li><li><a href="public_key_.html">packet/public_key</a></li><li><a href="public_key_encrypted_session_key.html">packet/public_key_encrypted_session_key</a></li><li><a href="public_subkey.html">packet/public_subkey</a></li><li><a href="secret_key.html">packet/secret_key</a></li><li><a href="secret_subkey.html">packet/secret_subkey</a></li><li><a href="signature_.html">packet/signature</a></li><li><a href="sym_encrypted_integrity_protected.html">packet/sym_encrypted_integrity_protected</a></li><li><a href="sym_encrypted_session_key.html">packet/sym_encrypted_session_key</a></li><li><a href="symmetrically_encrypted.html">packet/symmetrically_encrypted</a></li><li><a href="trust.html">packet/trust</a></li><li><a href="user_attribute.html">packet/user_attribute</a></li><li><a href="userid.html">packet/userid</a></li><li><a href="module-s2k.html">s2k</a></li><li><a href="keyid.html">type/keyid</a></li><li><a href="mpi.html">type/mpi</a></li><li><a href="s2k.html">type/s2k</a></li><li><a href="module-util.html">util</a></li><li><a href="util.html">util/util</a></li></ul><h3>Classes</h3><ul><li><a href="JXG.Util.html">JXG.Util</a></li><li><a href="module-cleartext-CleartextMessage.html">cleartext~CleartextMessage</a></li><li><a href="localStorage-LocalStorage.html">config/localStorage~LocalStorage</a></li><li><a href="keyring-Keyring.html">keyring/keyring~Keyring</a></li><li><a href="module-key-Key.html">key~Key</a></li><li><a href="module-key-SubKey.html">key~SubKey</a></li><li><a href="module-key-User.html">key~User</a></li><li><a href="module-message-Message.html">message~Message</a></li><li><a href="compressed-Compressed.html">packet/compressed~Compressed</a></li><li><a href="literal-Literal.html">packet/literal~Literal</a></li><li><a href="marker-Marker.html">packet/marker~Marker</a></li><li><a href="one_pass_signature-OnePassSignature.html">packet/one_pass_signature~OnePassSignature</a></li><li><a href="packetlist-Packetlist.html">packet/packetlist~Packetlist</a></li><li><a href="public_key_encrypted_session_key-PublicKeyEncryptedSessionKey.html">packet/public_key_encrypted_session_key~PublicKeyEncryptedSessionKey</a></li><li><a href="public_key-PublicKey.html">packet/public_key~PublicKey</a></li><li><a href="public_subkey-PublicSubkey.html">packet/public_subkey~PublicSubkey</a></li><li><a href="secret_key-SecretKey.html">packet/secret_key~SecretKey</a></li><li><a href="secret_subkey-SecretSubkey.html">packet/secret_subkey~SecretSubkey</a></li><li><a href="signature-Signature.html">packet/signature~Signature</a></li><li><a href="sym_encrypted_integrity_protected-SymEncryptedIntegrityProtected.html">packet/sym_encrypted_integrity_protected~SymEncryptedIntegrityProtected</a></li><li><a href="sym_encrypted_session_key-SymEncryptedSessionKey.html">packet/sym_encrypted_session_key~SymEncryptedSessionKey</a></li><li><a href="symmetrically_encrypted-SymmetricallyEncrypted.html">packet/symmetrically_encrypted~SymmetricallyEncrypted</a></li><li><a href="trust-Trust.html">packet/trust~Trust</a></li><li><a href="user_attribute-UserAttribute.html">packet/user_attribute~UserAttribute</a></li><li><a href="userid-Userid.html">packet/userid~Userid</a></li><li><a href="keyid-Keyid.html">type/keyid~Keyid</a></li><li><a href="mpi-Mpi.html">type/mpi~Mpi</a></li><li><a href="s2k-S2k.html">type/s2k~S2k</a></li></ul>
+    <h2><a href="index.html">Index</a></h2><h3>Modules</h3><ul><li><a href="module-armor.html">armor</a></li><li><a href="module-cleartext.html">cleartext</a></li><li><a href="module-config.html">config</a></li><li><a href="config.html">config/config</a></li><li><a href="localStorage.html">config/localStorage</a></li><li><a href="module-crypto.html">crypto</a></li><li><a href="cfb.html">crypto/cfb</a></li><li><a href="cipher.html">crypto/cipher</a></li><li><a href="aes.html">crypto/cipher/aes</a></li><li><a href="blowfish.html">crypto/cipher/blowfish</a></li><li><a href="cast5.html">crypto/cipher/cast5</a></li><li><a href="des.html">crypto/cipher/des</a></li><li><a href="twofish.html">crypto/cipher/twofish</a></li><li><a href="crypto.html">crypto/crypto</a></li><li><a href="hash.html">crypto/hash</a></li><li><a href="md5.html">crypto/hash/md5</a></li><li><a href="ripe-md.html">crypto/hash/ripe-md</a></li><li><a href="sha.html">crypto/hash/sha</a></li><li><a href="pkcs1.html">crypto/pkcs1</a></li><li><a href="public_key.html">crypto/public_key</a></li><li><a href="dsa.html">crypto/public_key/dsa</a></li><li><a href="elgamal.html">crypto/public_key/elgamal</a></li><li><a href="jsbn.html">crypto/public_key/jsbn</a></li><li><a href="rsa.html">crypto/public_key/rsa</a></li><li><a href="random.html">crypto/random</a></li><li><a href="signature.html">crypto/signature</a></li><li><a href="armor.html">encoding/armor</a></li><li><a href="base64.html">encoding/base64</a></li><li><a href="module-enums.html">enums</a></li><li><a href="module-key.html">key</a></li><li><a href="module-keyid.html">keyid</a></li><li><a href="keyring.html">keyring/keyring</a></li><li><a href="localstore.html">keyring/localstore</a></li><li><a href="module-message.html">message</a></li><li><a href="module-mpi.html">mpi</a></li><li><a href="module-openpgp.html">openpgp</a></li><li><a href="module-packet.html">packet</a></li><li><a href="compressed.html">packet/compressed</a></li><li><a href="literal.html">packet/literal</a></li><li><a href="marker.html">packet/marker</a></li><li><a href="one_pass_signature.html">packet/one_pass_signature</a></li><li><a href="packet.html">packet/packet</a></li><li><a href="packetlist.html">packet/packetlist</a></li><li><a href="public_key_.html">packet/public_key</a></li><li><a href="public_key_encrypted_session_key.html">packet/public_key_encrypted_session_key</a></li><li><a href="public_subkey.html">packet/public_subkey</a></li><li><a href="secret_key.html">packet/secret_key</a></li><li><a href="secret_subkey.html">packet/secret_subkey</a></li><li><a href="signature_.html">packet/signature</a></li><li><a href="sym_encrypted_integrity_protected.html">packet/sym_encrypted_integrity_protected</a></li><li><a href="sym_encrypted_session_key.html">packet/sym_encrypted_session_key</a></li><li><a href="symmetrically_encrypted.html">packet/symmetrically_encrypted</a></li><li><a href="trust.html">packet/trust</a></li><li><a href="user_attribute.html">packet/user_attribute</a></li><li><a href="userid.html">packet/userid</a></li><li><a href="module-s2k.html">s2k</a></li><li><a href="keyid.html">type/keyid</a></li><li><a href="mpi.html">type/mpi</a></li><li><a href="s2k.html">type/s2k</a></li><li><a href="module-util.html">util</a></li><li><a href="util.html">util/util</a></li></ul><h3>Classes</h3><ul><li><a href="JXG.Util.html">JXG.Util</a></li><li><a href="module-cleartext-CleartextMessage.html">cleartext~CleartextMessage</a></li><li><a href="localStorage-LocalStorage.html">config/localStorage~LocalStorage</a></li><li><a href="keyring-Keyring.html">keyring/keyring~Keyring</a></li><li><a href="module-key-Key.html">key~Key</a></li><li><a href="module-key-SubKey.html">key~SubKey</a></li><li><a href="module-key-User.html">key~User</a></li><li><a href="module-message-Message.html">message~Message</a></li><li><a href="compressed-Compressed.html">packet/compressed~Compressed</a></li><li><a href="literal-Literal.html">packet/literal~Literal</a></li><li><a href="marker-Marker.html">packet/marker~Marker</a></li><li><a href="one_pass_signature-OnePassSignature.html">packet/one_pass_signature~OnePassSignature</a></li><li><a href="packetlist-Packetlist.html">packet/packetlist~Packetlist</a></li><li><a href="public_key_encrypted_session_key-PublicKeyEncryptedSessionKey.html">packet/public_key_encrypted_session_key~PublicKeyEncryptedSessionKey</a></li><li><a href="public_key-PublicKey.html">packet/public_key~PublicKey</a></li><li><a href="public_subkey-PublicSubkey.html">packet/public_subkey~PublicSubkey</a></li><li><a href="secret_key-SecretKey.html">packet/secret_key~SecretKey</a></li><li><a href="secret_subkey-SecretSubkey.html">packet/secret_subkey~SecretSubkey</a></li><li><a href="signature-Signature.html">packet/signature~Signature</a></li><li><a href="sym_encrypted_integrity_protected-SymEncryptedIntegrityProtected.html">packet/sym_encrypted_integrity_protected~SymEncryptedIntegrityProtected</a></li><li><a href="sym_encrypted_session_key-SymEncryptedSessionKey.html">packet/sym_encrypted_session_key~SymEncryptedSessionKey</a></li><li><a href="symmetrically_encrypted-SymmetricallyEncrypted.html">packet/symmetrically_encrypted~SymmetricallyEncrypted</a></li><li><a href="trust-Trust.html">packet/trust~Trust</a></li><li><a href="user_attribute-UserAttribute.html">packet/user_attribute~UserAttribute</a></li><li><a href="userid-Userid.html">packet/userid~Userid</a></li><li><a href="keyid-Keyid.html">type/keyid~Keyid</a></li><li><a href="mpi-MPI.html">type/mpi~MPI</a></li><li><a href="s2k-S2K.html">type/s2k~S2K</a></li></ul>
 </nav>
 
 <br clear="both">
 
 <footer>
-<<<<<<< HEAD
-    Documentation generated by <a href="https://github.com/jsdoc3/jsdoc">JSDoc 3.2.2</a> on Mon Jan 06 2014 16:27:49 GMT+0100 (MEZ)
-=======
-    Documentation generated by <a href="https://github.com/jsdoc3/jsdoc">JSDoc 3.2.0</a> on Sun Jan 05 2014 23:07:43 GMT-0800 (PST)
->>>>>>> 0cd56ef4
+    Documentation generated by <a href="https://github.com/jsdoc3/jsdoc">JSDoc 3.2.0</a> on Mon Jan 06 2014 19:29:27 GMT+0100 (MEZ)
 </footer>
 
 <script> prettyPrint(); </script>
